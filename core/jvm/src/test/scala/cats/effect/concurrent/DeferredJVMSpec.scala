/*
 * Copyright 2020 Typelevel
 *
 * Licensed under the Apache License, Version 2.0 (the "License");
 * you may not use this file except in compliance with the License.
 * You may obtain a copy of the License at
 *
 *     http://www.apache.org/licenses/LICENSE-2.0
 *
 * Unless required by applicable law or agreed to in writing, software
 * distributed under the License is distributed on an "AS IS" BASIS,
 * WITHOUT WARRANTIES OR CONDITIONS OF ANY KIND, either express or implied.
 * See the License for the specific language governing permissions and
 * limitations under the License.
 */

package cats.effect

import java.util.concurrent.{ExecutorService, Executors, ThreadFactory, TimeUnit}
import cats.effect.kernel.Deferred
import cats.implicits._
import java.util.concurrent.atomic.AtomicLong
// import java.util.concurrent.atomic.{AtomicBoolean, AtomicLong}
import org.specs2.mutable.Specification
import org.specs2.specification.BeforeAfterEach
import scala.concurrent.duration._
import scala.concurrent.ExecutionContext
// import scala.concurrent.{CancellationException, ExecutionContext}
import cats.effect.unsafe.IORuntime

class DeferredJVMParallelism1Tests extends BaseDeferredJVMTests(1)
class DeferredJVMParallelism2Tests extends BaseDeferredJVMTests(2)
class DeferredJVMParallelism4Tests extends BaseDeferredJVMTests(4)

abstract class BaseDeferredJVMTests(parallelism: Int)
    extends Specification
    with BeforeAfterEach {
  var service: ExecutorService = _

  implicit val context: ExecutionContext = new ExecutionContext {
    def execute(runnable: Runnable): Unit =
      service.execute(runnable)
    def reportFailure(cause: Throwable): Unit =
      cause.printStackTrace()
  }

  implicit val runtime: IORuntime = IORuntime.global

  def before =
    service = Executors.newFixedThreadPool(
      parallelism,
      new ThreadFactory {
        private[this] val index = new AtomicLong(0)
        def newThread(r: Runnable): Thread = {
          val th = new Thread(r)
          th.setName(s"semaphore-tests-${index.getAndIncrement()}")
          th.setDaemon(false)
          th
        }
      }
    )

  def after = {
    service.shutdown()
    assert(service.awaitTermination(60, TimeUnit.SECONDS), "has active threads")
  }

  // ----------------------------------------------------------------------------
  val isCI = System.getenv("TRAVIS") == "true" || System.getenv("CI") == "true"
  val iterations = if (isCI) 1000 else 10000
  val timeout = if (isCI) 30.seconds else 10.seconds

  def cleanupOnError[A](task: IO[A], f: FiberIO[_]) =
    task guaranteeCase {
      case Outcome.Canceled() | Outcome.Errored(_) =>
        f.cancel

      case _ =>
        IO.unit
    }

<<<<<<< HEAD
  "Deferred — issue #380: producer keeps its thread, consumer stays forked" in {
    for (_ <- 0 until iterations) {
      val name = Thread.currentThread().getName

      def get(df: Deferred[IO, Unit]) =
        for {
          _ <- IO(Thread.currentThread().getName must not be equalTo(name))
          _ <- df.get
          _ <- IO(Thread.currentThread().getName must not be equalTo(name))
        } yield ()

      val task = for {
        df <- Deferred[IO, Unit]
        fb <- get(df).start
        _ <- IO(Thread.currentThread().getName mustEqual name)
        _ <- df.complete(())
        _ <- IO(Thread.currentThread().getName mustEqual name)
        _ <- fb.join
      } yield ()

      task.unsafeRunTimed(timeout).nonEmpty must beTrue
    }

    success
  }

  "Deferred — issue #380: with foreverM" in {
    for (_ <- 0 until iterations) {
      val cancelLoop = new AtomicBoolean(false)
      val unit = IO {
        if (cancelLoop.get()) throw new CancellationException
      }

      try {
        val task = for {
          df <- Deferred[IO, Unit]
          latch <- Deferred[IO, Unit]
          fb <- (latch.complete(()) *> df.get *> unit.foreverM).start
          _ <- latch.get
          _ <- cleanupOnError(df.complete(()).timeout(timeout), fb)
          _ <- fb.cancel
        } yield ()

        task.unsafeRunTimed(timeout).nonEmpty must beTrue
      } finally {
        cancelLoop.set(true)
      }
    }

    success
  }
=======
  // "Deferred — issue #380: with foreverM" in {
  //   for (_ <- 0 until iterations) {
  //     val cancelLoop = new AtomicBoolean(false)
  //     val unit = IO {
  //       if (cancelLoop.get()) throw new CancellationException
  //     }

  //     try {
  //       val task = for {
  //         df <- cats.effect.concurrent.Deferred[IO, Unit]
  //         latch <- Deferred[IO, Unit]
  //         fb <- (latch.complete(()) *> df.get *> unit.foreverM).start
  //         _ <- latch.get
  //         _ <- cleanupOnError(df.complete(()).timeout(timeout), fb)
  //         _ <- fb.cancel
  //       } yield ()

  //       task.unsafeRunTimed(timeout).nonEmpty must beTrue
  //     } finally {
  //       cancelLoop.set(true)
  //     }
  //   }

  //   success
  // }
>>>>>>> 33c87339

  "Deferred — issue #380: with cooperative light async boundaries" in {
    def run = {
      def foreverAsync(i: Int): IO[Unit] =
        if (i == 512) IO.async[Unit](cb => IO(cb(Right(()))).as(None)) >> foreverAsync(0)
        else IO.unit >> foreverAsync(i + 1)

      for {
        d <- Deferred[IO, Unit]
        latch <- Deferred[IO, Unit]
        fb <- (latch.complete(()) *> d.get *> foreverAsync(0)).start
        _ <- latch.get
        _ <- cleanupOnError(d.complete(()).timeout(timeout), fb)
        _ <- fb.cancel
      } yield true
    }

    for (_ <- 0 until iterations) {
      run.unsafeRunTimed(timeout).nonEmpty must beTrue
    }

    success
  }

  "Deferred — issue #380: with cooperative full async boundaries" in {
    def run = {
      def foreverAsync(i: Int): IO[Unit] =
        if (i == 512) IO.unit.start.flatMap(_.join) >> foreverAsync(0)
        else IO.unit >> foreverAsync(i + 1)

      for {
        d <- Deferred[IO, Unit]
        latch <- Deferred[IO, Unit]
        fb <- (latch.complete(()) *> d.get *> foreverAsync(0)).start
        _ <- latch.get
        _ <- cleanupOnError(d.complete(()).timeout(timeout), fb)
        _ <- fb.cancel
      } yield true
    }

    for (_ <- 0 until iterations) {
      run.unsafeRunTimed(timeout).nonEmpty must beTrue
    }

    success
  }

  //TODO move this back to run on both JVM and JS once we have a better test
  //setup than unsafeRunRealistic
  "issue #380: complete doesn't block, test #2" in {
    def execute(times: Int): IO[Boolean] = {
      val task = for {
        d <- Deferred[IO, Unit]
        latch <- Deferred[IO, Unit]
        fb <- (latch.complete(()) *> d.get *> IO.unit.foreverM).start
        _ <- latch.get
        _ <- d.complete(()).timeout(15.seconds).guarantee(fb.cancel)
      } yield {
        true
      }

      task.flatMap { r =>
        if (times > 0) execute(times - 1)
        else IO.pure(r)
      }
    }

    unsafeRunRealistic(execute(100))() must beEqualTo(Some(true))
  }

  def unsafeRunRealistic[A](ioa: IO[A])(
      errors: Throwable => Unit = _.printStackTrace()): Option[A] = {
    // TODO this code is now in 4 places; should be in 1
    val executor = Executors.newFixedThreadPool(
      Runtime.getRuntime().availableProcessors(),
      { (r: Runnable) =>
        val t = new Thread(() =>
          try {
            r.run()
          } catch {
            case t: Throwable =>
              t.printStackTrace()
              errors(t)
          })
        t.setDaemon(true)
        t
      }
    )

    val ctx = ExecutionContext.fromExecutor(executor)

    val scheduler = Executors.newSingleThreadScheduledExecutor { r =>
      val t = new Thread(r)
      t.setName("io-scheduler")
      t.setDaemon(true)
      t.setPriority(Thread.MAX_PRIORITY)
      t
    }

    try {
      ioa.unsafeRunTimed(10.seconds)(
        unsafe.IORuntime(ctx, ctx, unsafe.Scheduler.fromScheduledExecutor(scheduler), () => ()))
    } finally {
      executor.shutdown()
      scheduler.shutdown()
    }
  }
}<|MERGE_RESOLUTION|>--- conflicted
+++ resolved
@@ -79,7 +79,6 @@
         IO.unit
     }
 
-<<<<<<< HEAD
   "Deferred — issue #380: producer keeps its thread, consumer stays forked" in {
     for (_ <- 0 until iterations) {
       val name = Thread.currentThread().getName
@@ -106,32 +105,6 @@
     success
   }
 
-  "Deferred — issue #380: with foreverM" in {
-    for (_ <- 0 until iterations) {
-      val cancelLoop = new AtomicBoolean(false)
-      val unit = IO {
-        if (cancelLoop.get()) throw new CancellationException
-      }
-
-      try {
-        val task = for {
-          df <- Deferred[IO, Unit]
-          latch <- Deferred[IO, Unit]
-          fb <- (latch.complete(()) *> df.get *> unit.foreverM).start
-          _ <- latch.get
-          _ <- cleanupOnError(df.complete(()).timeout(timeout), fb)
-          _ <- fb.cancel
-        } yield ()
-
-        task.unsafeRunTimed(timeout).nonEmpty must beTrue
-      } finally {
-        cancelLoop.set(true)
-      }
-    }
-
-    success
-  }
-=======
   // "Deferred — issue #380: with foreverM" in {
   //   for (_ <- 0 until iterations) {
   //     val cancelLoop = new AtomicBoolean(false)
@@ -141,7 +114,7 @@
 
   //     try {
   //       val task = for {
-  //         df <- cats.effect.concurrent.Deferred[IO, Unit]
+  //         df <- Deferred[IO, Unit]
   //         latch <- Deferred[IO, Unit]
   //         fb <- (latch.complete(()) *> df.get *> unit.foreverM).start
   //         _ <- latch.get
@@ -157,7 +130,6 @@
 
   //   success
   // }
->>>>>>> 33c87339
 
   "Deferred — issue #380: with cooperative light async boundaries" in {
     def run = {
